--- conflicted
+++ resolved
@@ -26,11 +26,7 @@
     elif "starcoderbase-7b" in model.lower():
         return 42
     elif "llama" in model.lower():
-<<<<<<< HEAD
         return 28
-=======
-        return 24
->>>>>>> a6fcd5bd
     else:
         raise NotImplementedError(f"Model {model} model_n_layer not implemented!")
 
@@ -71,12 +67,6 @@
                 progress_bar.update(1)
     progress_bar.close()
 
-<<<<<<< HEAD
-=======
-ALL_MODELS = ["CodeLlama-7b-Instruct-hf","qwen2p5_coder_7b_base",
-              "Llama-3.2-3B-Instruct",
-              "starcoderbase-7b","starcoderbase-1b"]
->>>>>>> a6fcd5bd
 def check_all_generations_in_test(
     keydict: list[dict], 
     split="test", 
@@ -100,7 +90,6 @@
                     for layers in get_ranges(model_n_layer(model), interval):
                         name=f"steering-{lang}-{mut}-{layers}-{model}"
                         try:
-<<<<<<< HEAD
                             ds = load(path=path, name=name,split=split,trust_remote_code=True)
                             df = ds.to_pandas()
                             counts_mut = df.value_counts("mutated_generated_text")
@@ -108,27 +97,10 @@
                                 failed.append(f"mutations {split}: {lang}-{mut}-{layers}-{model}: {counts_mut['']}")
                         except FileNotFoundError:
                             print(f"{split} Error file not found {name}")
-=======
-                            ds = datasets.load_dataset("nuprl-staging/type-steering-results",name=name,
-                                                    split=split,trust_remote_code=True)
-                        except ValueError as e:
-                            print(name)
-                            continue
-                        
-                        df = ds.to_pandas()
-                        counts_mut = df.value_counts("mutated_generated_text")
-                        counts = df.value_counts("generated_text")
-                        if counts_mut.get("", 0) > 0:
-                            failed.append(f"mutations {split}: {lang}-{mut}-{layers}-{model}: {counts_mut['']}")
-                        if counts.get("", 0) > 0:
-                            failed.append(f"generated {split}: {lang}-{mut}-{layers}-{model}: {counts['']}")
-                        failed.append(f"Counts of null predictions: {counts.get('', 0)} {counts_mut.get('', 0)}")
->>>>>>> a6fcd5bd
                 progress_bar.update(1)
     progress_bar.close()
     return failed
 
-<<<<<<< HEAD
 def multiproc_check_results(split, path: Path=None):
     keys = [{"langs": [l], "models": [llm], "mutations": [m]} 
             for llm,l,m in it.product(ALL_MODELS, ["py","ts"], ALL_MUTS)]
@@ -137,12 +109,6 @@
     if path:
         kwargs["path"]=path
     results = batched_apply(batches, len(keys), check_all_generations_in_test, **kwargs)
-=======
-def multiproc_check_results(split):
-    keys = [{"langs": [l], "models": [m]} for m,l in it.product(ALL_MODELS, ["py","ts"])]
-    batches = make_batches(keys, len(keys))
-    results = batched_apply(batches, len(keys), check_all_generations_in_test, split=split, disable_tqdm=True)
->>>>>>> a6fcd5bd
     print("\n".join(results))
 
 if __name__ == "__main__":
