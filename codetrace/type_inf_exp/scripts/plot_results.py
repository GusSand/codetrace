--- conflicted
+++ resolved
@@ -231,7 +231,6 @@
     plt.savefig(outfile)
     plt.close()
 
-<<<<<<< HEAD
 def plot_box(df: pd.DataFrame, outfile):
     """
     Takes a df from an eval_readme.json[results_per_type] which has: fim_type, count, sum (num_success)
@@ -261,9 +260,6 @@
     parser.add_argument("--do_transfer", action="store_true", default=False)
     args = parser.parse_args()
 
-=======
-def main(args):    
->>>>>>> e38e31ea
     if args.plotfunc == "main":
         data = []
         for f in list(args.results_csv):
@@ -286,7 +282,6 @@
         df2 = df.loc[df["lengths"] == 5]
         plot_layer_ablation([df0,df1,df2], args.outfile, args.parent_dir)
 
-<<<<<<< HEAD
     if args.plotfunc == "box":
         data = []
         for res in args.results_file:
@@ -294,15 +289,4 @@
                 d = json.load(f)
                 data += d["results_per_type"]
         data = pd.DataFrame(data)
-        plot_box(data, args.outfile)
-=======
-
-if __name__=="__main__":
-    parser = argparse.ArgumentParser()
-    parser.add_argument("--outfile", type=str, required=True)
-    parser.add_argument("--results_csv", type=str, nargs="+", required=False)
-    parser.add_argument("--plotfunc", type=str, required=True, choices=["main", "ftune", "layer"])
-    parser.add_argument("--parent_dir", type=str, required=False, nargs="+")
-    args = parser.parse_args()
-    main(args)
->>>>>>> e38e31ea
+        plot_box(data, args.outfile)