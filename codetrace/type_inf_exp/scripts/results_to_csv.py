import pandas
import glob
import sys
import os
from pathlib import Path
import json
import pandas as pd

# pass in path of directory with all experiment results in it
results_dir = sys.argv[1]
outfile = sys.argv[2]

def basename(x):
    return x.split("/")[-1]

"""
Create a csv summarizing results with following columns:
- experiment dir name
- args.evaldir
- args.tokens_to_patch
- args.layers_to_patch
- ood_eval_readme.json accuracy, num_success, total
- eval_readme.json accuracy, num_success, total
- sum of previous two success, total, resulting accuracy
"""
csv_rows = []

for subdir in glob.glob(f"{results_dir}/*"):
    if os.path.isdir(Path(subdir)):
        # get args, ood_eval_readme, eval_readme
        fargs = f"{subdir}/args_steering.json"
        feval_ood = f"{subdir}/ood_eval_readme.json"
        feval_res = f"{subdir}/eval_readme.json"
        
        args, eval_res, eval_ood = {},{},{}
        if os.path.exists(Path(fargs)):
            with open(fargs, "r") as f:
                args = json.load(f)
                
        if os.path.exists(Path(feval_ood)):
            with open(feval_ood, "r") as f:
                eval_ood = json.load(f)
                
        if os.path.exists(Path(feval_res)):
            with open(feval_res, "r") as f:
                eval_res = json.load(f)
        
        total_num_success = eval_res.get("num_success",0) + eval_ood.get("num_success", 0)
        total_count = eval_res.get("total",0) + eval_ood.get("total", 0)
        if total_count > 0:
            total_accuracy = total_num_success / total_count
        else:
            total_accuracy = 0 # file not found
            total_num_success = 0
            total_count = 0
        row = {
            "experiment_dir" : basename(subdir),
            "eval_dir": basename(args["evaldir"]),
<<<<<<< HEAD
            "total_accuracy": total_accuracy,
            "total_num_success": total_num_success,
            "total_count": total_count,
=======
            "total_num_success": total_num_success,
            "total_count": total_count,
            "total_accuracy": total_accuracy,
>>>>>>> 100ac69f
            "ood_accuracy": eval_ood.get("accuracy", 0),
            "ood_num_success":eval_ood.get("num_success",0),
            "ood_count":eval_ood.get("total",0),
            "fit_accuracy": eval_res.get("accuracy",0),
            "fit_num_success": eval_res.get("num_success",0),
<<<<<<< HEAD
            "fit_count": eval_res.get("total",0),
=======
            "fit_total": eval_res.get("total",0),
>>>>>>> 100ac69f
            "tokens_patched": args["tokens_to_patch"],
            "layers_patched": args["layers_to_patch"],
        }
        csv_rows.append(row)

df = pd.DataFrame(csv_rows)
df.to_csv(outfile)
    
    
        
    <|MERGE_RESOLUTION|>--- conflicted
+++ resolved
@@ -56,25 +56,15 @@
         row = {
             "experiment_dir" : basename(subdir),
             "eval_dir": basename(args["evaldir"]),
-<<<<<<< HEAD
-            "total_accuracy": total_accuracy,
-            "total_num_success": total_num_success,
-            "total_count": total_count,
-=======
             "total_num_success": total_num_success,
             "total_count": total_count,
             "total_accuracy": total_accuracy,
->>>>>>> 100ac69f
             "ood_accuracy": eval_ood.get("accuracy", 0),
             "ood_num_success":eval_ood.get("num_success",0),
             "ood_count":eval_ood.get("total",0),
             "fit_accuracy": eval_res.get("accuracy",0),
             "fit_num_success": eval_res.get("num_success",0),
-<<<<<<< HEAD
             "fit_count": eval_res.get("total",0),
-=======
-            "fit_total": eval_res.get("total",0),
->>>>>>> 100ac69f
             "tokens_patched": args["tokens_to_patch"],
             "layers_patched": args["layers_to_patch"],
         }
